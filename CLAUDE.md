--- conflicted
+++ resolved
@@ -175,20 +175,6 @@
 cd backend && ruff check .
 ```
 
-<<<<<<< HEAD
-### Full Stack Workflow
-1. Start backend: `npm run backend:dev`
-2. Start frontend: `npm run dev` 
-3. Access application API: `http://172.17.0.1:3000/api`
-
-### Getting in-world data
-
-You can get **live in-world data** using the pridction endpoint. For example  `Bash(curl -s "https://serenissima.ai/api/resources" | python3 -c "` will return all the resources present in the city. The accessiblee endpoints are documented in  `components\Documentation\ApiReference.tsx`. Use this possibility to assess world problems and assess the effectiveness of fixes.
-
-## Critical Files for Understanding
-
-### Core Engine
-=======
 ### Running the Full Stack
 1. Start the backend first: `npm run backend:dev`
 2. In another terminal, start the frontend: `npm run dev`
@@ -204,7 +190,7 @@
 
 ### Getting in-world data
 
-You can get **live in-world data** using the pridction endpoint. For example  `Bash(curl -s "https://serenissima.ai/api/resources?Type=bread" | python3 -c "` will return all the resources present in the city. The accessiblee endpoints are documented in  `components\Documentation\ApiReference.tsx`. Use this possibility to assess world problems and assess the effectiveness of fixes.
+You can get **live in-world data** using the production endpoint. For example  `Bash(curl -s "https://serenissima.ai/api/resources?Type=bread" | python3 -c "` will return all the resources present in the city. The accessible endpoints are documented in  `components\Documentation\ApiReference.tsx`. Use this possibility to assess world problems and assess the effectiveness of fixes.
 
 The `api/pinpoint-problem` endpoint and related problems scripts can do a lot of the heavy lifting for you when debugging.
 
@@ -255,7 +241,6 @@
 5. **Economic Realism**: Closed-loop economy with no money creation, only circulation
 
 ### Critical Files for Understanding Flow
->>>>>>> 0a221c0f
 - `backend/engine/createActivities.py`: Entry point for citizen activity creation
 - `backend/engine/handlers/orchestrator.py`: Activity handler orchestration
 - `backend/engine/processActivities.py`: Processes completed activities
